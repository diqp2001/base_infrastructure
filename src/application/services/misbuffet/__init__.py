"""
QuantConnect Lean Python Implementation - Complete Backtesting Framework

This module provides a comprehensive Python implementation of the QuantConnect Lean 
backtesting and live trading engine. It includes all major components needed for 
algorithmic trading including data management, backtesting engine, optimization, 
and API integration.

Modules:
- common: Core interfaces, data structures, and shared utilities
- data: Data acquisition, formatting, and consumption
- engine: Main backtesting and live trading engine
- algorithm_factory: Algorithm creation, loading, and compilation
- api: REST API client for QuantConnect platform integration
- launcher: System bootstrap and configuration management
- optimizer: Parameter optimization algorithms
- optimizer_launcher: Distributed optimization orchestration
- algorithm: Algorithm base classes and utilities
- framework: Algorithm framework with portfolio and risk management components
"""

<<<<<<< HEAD
import logging
=======
import os
import logging
from typing import Optional
from pathlib import Path
>>>>>>> a3514435

# Re-export key components from all modules for easy access
from .common import *
from .data import *
from .engine import *
from .algorithm_factory import *
from .api import *
from .launcher import *
from .optimizer import *
from .optimizer_launcher import *

# Import algorithm framework
try:
    from .algorithm_framework import *
except ImportError:
    # Framework module might not be available in all contexts
    pass

# Import algorithm module separately to avoid circular imports
try:
    from .algorithm import *
except ImportError:
    # Algorithm module might not be available in all contexts
    pass

from .launcher.interfaces import LauncherConfiguration, LauncherMode
from .launcher.launcher import Launcher


class Misbuffet:
    """
    Main Misbuffet class for launching the backtesting framework.
    
    This class provides the entry point for initializing and running
    backtesting operations as described in the architecture documentation.
    """
    
    def __init__(self):
        self.logger = logging.getLogger(self.__class__.__name__)
        self._launcher: Optional[Launcher] = None
        self._initialized = False
    
    @classmethod
    def launch(cls, config_file: Optional[str] = None) -> 'Misbuffet':
        """
        Launch the misbuffet package with optional configuration file.
        
        Args:
            config_file: Optional path to launch configuration file
            
        Returns:
            Misbuffet instance ready for engine startup
        """
        instance = cls()
        
        # Setup basic logging
        logging.basicConfig(
            level=logging.INFO,
            format='%(asctime)s [%(levelname)s] %(name)s: %(message)s'
        )
        
        instance.logger.info("Misbuffet package launched successfully")
        
        if config_file:
            # Load launch configuration
            config_path = Path(config_file)
            if config_path.exists():
                instance.logger.info(f"Loading launch configuration from: {config_file}")
                # Configuration loading would be implemented here
            else:
                instance.logger.warning(f"Launch config file not found: {config_file}")
        
        instance._initialized = True
        return instance
    
    def start_engine(self, config_file: Optional[str] = None):
        """
        Start the engine with optional engine configuration file.
        
        Args:
            config_file: Optional path to engine configuration file
            
        Returns:
            Engine instance ready to run algorithms
        """
        if not self._initialized:
            raise RuntimeError("Misbuffet must be launched before starting engine")
        
        self.logger.info("Starting Misbuffet engine...")
        
        if config_file:
            # Load engine configuration
            config_path = Path(config_file)
            if config_path.exists():
                self.logger.info(f"Loading engine configuration from: {config_file}")
                # Configuration loading would be implemented here
            else:
                self.logger.warning(f"Engine config file not found: {config_file}")
        
        # Create and return engine wrapper
        return MisbuffetEngine(self.logger)


class MisbuffetEngine:
    """
    Engine wrapper for running algorithms.
    """
    
    def __init__(self, logger: logging.Logger):
        self.logger = logger
        self._launcher: Optional[Launcher] = None
    
    def run(self, config: LauncherConfiguration):
        """
        Run an algorithm with the given configuration.
        
        Args:
            config: LauncherConfiguration containing algorithm and execution parameters
            
        Returns:
            Results of the algorithm execution
        """
        try:
            self.logger.info(f"Running algorithm: {config.algorithm_type_name}")
            
            # Create launcher if not exists
            if self._launcher is None:
                self._launcher = Launcher(self.logger)
            
            # Initialize and run
            if self._launcher.initialize(config):
                success = self._launcher.run()
                if success:
                    self.logger.info("Algorithm execution completed successfully")
                    return AlgorithmResult(success=True, message="Execution completed")
                else:
                    self.logger.error("Algorithm execution failed")
                    return AlgorithmResult(success=False, message="Execution failed")
            else:
                self.logger.error("Failed to initialize launcher")
                return AlgorithmResult(success=False, message="Initialization failed")
                
        except Exception as e:
            self.logger.error(f"Error running algorithm: {str(e)}")
            return AlgorithmResult(success=False, message=str(e))


class AlgorithmResult:
    """Simple result container for algorithm execution."""
    
    def __init__(self, success: bool, message: str):
        self.success = success
        self.message = message
    
    def summary(self) -> str:
        """Return a summary of the algorithm execution."""
        status = "SUCCESS" if self.success else "FAILED"
        return f"Algorithm execution {status}: {self.message}"


__version__ = "1.0.0"
__author__ = "QuantConnect Lean Python Implementation"

# Import engine components from separate file
from .misbuffet_engine import MisbuffetEngine, BacktestResult, MockPortfolio

# Main Misbuffet class with engine integration
class Misbuffet:
    """Main Misbuffet class for launching and managing backtesting/live trading."""
    
    def __init__(self):
        self.launcher = None
        self.engine = None
        self.logger = None
        
    @staticmethod
    def launch(config_file=None, **kwargs):
        """Launch the misbuffet package with configuration."""
        import logging
        import os
        from .launcher import Launcher, ConfigurationProvider
        
        # Setup logging
        logging.basicConfig(level=logging.INFO)
        logger = logging.getLogger("misbuffet")
        logger.info("Launching Misbuffet package...")
        
        # Create instance
        instance = Misbuffet()
        instance.logger = logger
        
        # Load configuration
        if config_file and os.path.exists(config_file):
            # Try to load config file (launch_config.py)
            config_globals = {}
            with open(config_file, 'r') as f:
                exec(f.read(), config_globals)
            logger.info(f"Loaded configuration from {config_file}")
        
        # Initialize launcher
        instance.launcher = Launcher()
        logger.info("Misbuffet package launched successfully.")
        
        return instance
    
    def start_engine(self, config_file=None, **kwargs):
        """Start the engine with configuration."""
        import logging
        import os
        from .engine import LeanEngine, BacktestingDataFeed, BacktestingTransactionHandler
        from .engine import BacktestingResultHandler, BacktestingSetupHandler
        
        if not self.logger:
            self.logger = logging.getLogger("misbuffet")
            
        self.logger.info("Starting Misbuffet engine...")
        
        # Load engine configuration
        if config_file and os.path.exists(config_file):
            # Try to load config file (engine_config.py)
            config_globals = {}
            with open(config_file, 'r') as f:
                exec(f.read(), config_globals)
            self.logger.info(f"Loaded engine configuration from {config_file}")
        
        # Create engine with handlers
        engine = MisbuffetEngine()
        engine.setup(
            data_feed=BacktestingDataFeed(),
            transaction_handler=BacktestingTransactionHandler(),
            result_handler=BacktestingResultHandler(),
            setup_handler=BacktestingSetupHandler()
        )
        
        self.engine = engine
        self.logger.info("Misbuffet engine started successfully.")
        
        return engine


__all__ = [
<<<<<<< HEAD
    # Main class
    "Misbuffet",
    
    # Engine classes
    "MisbuffetEngine",
    "BacktestResult",
    
=======
    'Misbuffet',
    'MisbuffetEngine',
    'AlgorithmResult',
    'LauncherConfiguration',
    'LauncherMode'
>>>>>>> a3514435
    # Core modules are exported via their own __all__ lists
    # This provides a clean namespace for users
]<|MERGE_RESOLUTION|>--- conflicted
+++ resolved
@@ -19,14 +19,7 @@
 - framework: Algorithm framework with portfolio and risk management components
 """
 
-<<<<<<< HEAD
 import logging
-=======
-import os
-import logging
-from typing import Optional
-from pathlib import Path
->>>>>>> a3514435
 
 # Re-export key components from all modules for easy access
 from .common import *
@@ -268,7 +261,6 @@
 
 
 __all__ = [
-<<<<<<< HEAD
     # Main class
     "Misbuffet",
     
@@ -276,13 +268,6 @@
     "MisbuffetEngine",
     "BacktestResult",
     
-=======
-    'Misbuffet',
-    'MisbuffetEngine',
-    'AlgorithmResult',
-    'LauncherConfiguration',
-    'LauncherMode'
->>>>>>> a3514435
     # Core modules are exported via their own __all__ lists
     # This provides a clean namespace for users
 ]